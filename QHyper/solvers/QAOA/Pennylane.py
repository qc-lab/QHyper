--- conflicted
+++ resolved
@@ -231,14 +231,8 @@
         """
         value_function = self.get_probs_val_func
         weights = self.hyperoptimizer.minimize(
-<<<<<<< HEAD
             self.get_expval_func, self.optimizer, self.angles, np.array(self.weights), [0, 100]
         ) if self.hyperoptimizer else self.weights
 
-=======
-            value_function, self.optimizer, self.angles, np.array(self.weights), [0, 100]
-            ) if self.hyperoptimizer else self.weights
-        
->>>>>>> 3ed1679f
         params = self.optimizer.minimize(self.get_expval_func(weights), self.angles)
         return value_function(weights)(params), params, weights