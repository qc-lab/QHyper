# This work was supported by the EuroHPC PL infrastructure funded at the
# Smart Growth Operational Programme (2014-2020), Measure 4.2
# under the grant agreement no. POIR.04.02.00-00-D014/20-00


from dataclasses import dataclass, field
import pennylane as qml
from pennylane import numpy as np

import numpy.typing as npt
from typing import Any, Callable, cast, Optional

from pennylane import wires

from QHyper.problems.base import Problem
from QHyper.optimizers import OptimizationResult

from QHyper.solvers.vqa.pqc.base import PQC
<<<<<<< HEAD
from QHyper.converter import QUBO, Converter
=======
from QHyper.converter import Converter
from QHyper.polynomial import Polynomial
>>>>>>> 98ee2a06

from .mixers import MIXERS_BY_NAME


@dataclass
class QAOA(PQC):
    layers: int = 3
    backend: str = "default.qubit"
    mixer: str = "pl_x_mixer"
    qubo_cache: dict[tuple[float, ...], qml.Hamiltonian] = field(default_factory=dict)
    dev: qml.Device | None = None

    def create_cost_operator(self, problem: Problem, weights: list[float]
                             ) -> qml.Hamiltonian:
        if tuple(weights) not in self.qubo_cache:
            qubo = Converter.create_qubo(problem, weights)
            self.qubo_cache[tuple(weights)] = self._create_cost_operator(qubo)
        return self.qubo_cache[tuple(weights)]

    def _create_cost_operator(self, qubo: Polynomial) -> qml.Hamiltonian:
        result: qml.Hamiltonian | None = None
        const = 0
        print('qubo:', type(qubo))

        for variables, coeff in qubo.terms.items():
            if not variables:
                const += coeff
                continue

            summand: qml.Hamiltonian | None = None
            for var in variables:
                if summand and str(var) in summand.wires:
                    continue
                encoded_var = cast(
                    qml.Hamiltonian,
                    0.5 * qml.Identity(str(var)) - 0.5 * qml.PauliZ(str(var))
                )

                summand = summand @ encoded_var if summand else coeff * encoded_var
            result = result + summand if result else summand
        return result + const * qml.Identity(result.wires[0])

    def _hadamard_layer(self, cost_operator: qml.Hamiltonian) -> None:
        for i in cost_operator.wires:
            qml.Hadamard(str(i))

    def _create_mixing_hamiltonian(self, cost_operator: qml.Hamiltonian) -> qml.Hamiltonian:
        if self.mixer not in MIXERS_BY_NAME:
            raise Exception(f"Unknown {self.mixer} mixer")
        return MIXERS_BY_NAME[self.mixer]([str(v) for v in cost_operator.wires])

    def _circuit(
        self,
        params: list[float],
        cost_operator: qml.Hamiltonian,
    ) -> None:
        def qaoa_layer(gamma: list[float], beta: list[float]) -> None:
            qml.qaoa.cost_layer(gamma, cost_operator)
            qml.qaoa.mixer_layer(beta, self._create_mixing_hamiltonian(cost_operator))

        self._hadamard_layer(cost_operator)
        qml.layer(qaoa_layer, self.layers, params[0], params[1])

    def get_expval_circuit(
        self, problem: Problem, weights: list[float]
    ) -> Callable[[list[float]], float]:
        cost_operator = self.create_cost_operator(problem, weights)

        self.dev = qml.device(self.backend, wires=cost_operator.wires)

        @qml.qnode(self.dev)
        def expval_circuit(params: list[float]) -> float:
            self._circuit(params, cost_operator)
            return cast(float, qml.expval(cost_operator))

        return cast(Callable[[list[float]], float], expval_circuit)

    def get_probs_func(
        self, problem: Problem, weights: list[float]
    ) -> Callable[[list[float]], list[float]]:
        """Returns function that takes angles and returns probabilities

        Parameters
        ----------
        weights : list[float]
            weights for converting Problem to QUBO

        Returns
        -------
        Callable[[list[float]], float]
            Returns function that takes angles and returns probabilities
        """
        cost_operator = self.create_cost_operator(problem, weights)

        @qml.qnode(self.dev)
        def probability_circuit(params: list[float]) -> list[float]:
            self._circuit(params, cost_operator)
            return cast(
                list[float], qml.probs(wires=cost_operator.wires)
            )

        return cast(
            Callable[[list[float]], list[float]], probability_circuit
        )

    def run_opt(
        self,
        problem: Problem,
        opt_args: list[float],
        hyper_args: list[float],
    ) -> OptimizationResult:
        # self.dev = qml.device(self.backend, wires=[str(x) for x in problem.variables])
        results = self.get_expval_circuit(problem, hyper_args)(opt_args)
        return OptimizationResult(results, opt_args)

    def run_with_probs(
        self,
        problem: Problem,
        opt_args: npt.NDArray[np.float64],
        hyper_args: npt.NDArray[np.float64],
    ) -> dict[str, float]:
        self.dev = qml.device(self.backend, wires=[str(x) for x in problem.variables])
        probs = self.get_probs_func(problem, list(hyper_args))(opt_args.reshape(2, -1))
        return {
            format(result, "b").zfill(len(problem.variables)): float(prob)
            for result, prob in enumerate(probs)
        }

    def get_opt_args(
        self,
        params_init: dict[str, Any],
        args: Optional[npt.NDArray[np.float64]] = None,
        hyper_args: Optional[npt.NDArray[np.float64]] = None,
    ) -> npt.NDArray[np.float64]:
        return args if args is not None else np.array(params_init["angles"])

    def get_hopt_args(
        self,
        params_init: dict[str, Any],
        args: Optional[npt.NDArray[np.float64]] = None,
        hyper_args: Optional[npt.NDArray[np.float64]] = None,
    ) -> npt.NDArray[np.float64]:
        return (
            hyper_args
            if hyper_args is not None
            else np.array(params_init["hyper_args"])
        )

    def get_params_init_format(
        self, opt_args: npt.NDArray[np.float64], hyper_args: npt.NDArray[np.float64]
    ) -> dict[str, Any]:
        return {
            "angles": opt_args,
            "hyper_args": hyper_args,
        }<|MERGE_RESOLUTION|>--- conflicted
+++ resolved
@@ -16,12 +16,8 @@
 from QHyper.optimizers import OptimizationResult
 
 from QHyper.solvers.vqa.pqc.base import PQC
-<<<<<<< HEAD
-from QHyper.converter import QUBO, Converter
-=======
 from QHyper.converter import Converter
 from QHyper.polynomial import Polynomial
->>>>>>> 98ee2a06
 
 from .mixers import MIXERS_BY_NAME
 
