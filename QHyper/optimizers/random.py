--- conflicted
+++ resolved
@@ -23,7 +23,6 @@
     processes: int = mp.cpu_count()
 
     def minimize(
-<<<<<<< HEAD
         self, 
         func_creator: Callable[[ArgsType], Callable[[ArgsType], float]], 
         optimizer: Optimizer,
@@ -31,14 +30,6 @@
         hyperparams_init: ArgsType = None, 
         evaluation_func: Callable[[ArgsType], Callable[[ArgsType], float]] = None,
         bounds: list[float] = [0, 10]
-=======
-            self,
-            func_creator: Callable[[ArgsType], Callable[[ArgsType], float]],
-            optimizer: Optimizer,
-            init: ArgsType,
-            hyperparams_init: ArgsType = None,
-            bounds: list[float] = [0, 10]
->>>>>>> 157031f8
     ) -> ArgsType:
         """Returns hyperparameters which lead to the lowest values returned by the optimizer
     
