--- conflicted
+++ resolved
@@ -16,18 +16,11 @@
 
 
 PROBLEMS_BY_NAME: dict[str, Type[Problem]] = {
-<<<<<<< HEAD
-    'knapsack': KnapsackProblem,
-    'tsp': TSPProblem,
-    'maxcut': MaxCutProblem,
-    'workflow_scheduling': WorkflowSchedulingProblem,
-    'community_detection': CommunityDetectionProblem
-=======
     "knapsack": KnapsackProblem,
     "tsp": TSPProblem,
     "maxcut": MaxCutProblem,
     "workflow_scheduling": WorkflowSchedulingProblem,
->>>>>>> 98ee2a06
+    'community_detection': CommunityDetectionProblem
 }
 
 
