from typing import Type
import copy

from .knapsack import KnapsackProblem
from .tsp import TSPProblem
from .maxcut import MaxCutProblem
from .workflow_scheduling import WorkflowSchedulingProblem

from .base import Problem


PROBLEMS_BY_NAME: dict[str, Type[Problem]] = {
    "knapsack": KnapsackProblem,
    "tsp": TSPProblem,
    "maxcut": MaxCutProblem,
    "workflow_scheduling": WorkflowSchedulingProblem,
}


class ProblemConfigException(Exception):
    pass


def problem_from_config(config: dict[str, dict[str, any]]) -> Problem:
    """
    Parameters
    ----------
    config : dict[str. Any]
        Configuration in form of dict

    Returns
    -------
    Problem
        Initialized Problem object
    """
    _config = copy.deepcopy(config)
    try:
        error_msg = "Problem configuration was not provided"
<<<<<<< HEAD
        problem_type = config.pop("type")
=======
        problem_type = _config.pop('type')
>>>>>>> d6bf7832
        error_msg = f"There is no {problem_type} problem type"
        problem_class = PROBLEMS_BY_NAME[problem_type]
    except KeyError:
        raise ProblemConfigException(error_msg)

    return problem_class(**_config)<|MERGE_RESOLUTION|>--- conflicted
+++ resolved
@@ -36,11 +36,7 @@
     _config = copy.deepcopy(config)
     try:
         error_msg = "Problem configuration was not provided"
-<<<<<<< HEAD
-        problem_type = config.pop("type")
-=======
         problem_type = _config.pop('type')
->>>>>>> d6bf7832
         error_msg = f"There is no {problem_type} problem type"
         problem_class = PROBLEMS_BY_NAME[problem_type]
     except KeyError:
