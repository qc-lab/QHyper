--- conflicted
+++ resolved
@@ -72,7 +72,6 @@
         self.discrete_variables: tuple[sympy.Symbol] = sympy.symbols(
             " ".join([f"x{i}" for i in range(len(self.G.nodes))])
         )
-<<<<<<< HEAD
         self.dummy_variables: dict = self._get_dummy_variables()
         self.variables = self._get_variables_from_dummies()
 
@@ -81,15 +80,6 @@
 
     def _get_dummy_variables(self) -> dict:
         dummies: dict = {
-=======
-        self.dummy_coefficients: dict = self._get_dummy_coefficients()
-        self._set_objective_function()
-        self._set_one_hot_constraints()
-        self._set_variables_from_dummy_coefficients()
-
-    def _get_dummy_coefficients(self) -> dict:
-        dummy_coefficients: dict = {
->>>>>>> 51b25999
             var: sympy.symbols(
                 " ".join(
                     [
@@ -102,7 +92,6 @@
             )
             for i, var in enumerate(self.discrete_variables)
         }
-<<<<<<< HEAD
         return dummies
 
     def _get_variables_from_dummies(self) -> tuple[sympy.Symbol]:
@@ -111,25 +100,11 @@
                 [
                     f"{str(var_name)}"
                     for _, v in self.dummy_variables.items()
-=======
-        return dummy_coefficients
-
-    def _set_variables_from_dummy_coefficients(self) -> None:
-        # print(self.dummy_coefficients.values())
-        self.variables: tuple[sympy.Symbol] = sympy.symbols(
-            " ".join(
-                [
-                    f"{str(var_name)}"
-                    for _, v in self.dummy_coefficients.items()
->>>>>>> 51b25999
                     for var_name in v
                 ]
             )
         )
-<<<<<<< HEAD
         return variables
-=======
->>>>>>> 51b25999
 
     def _set_objective_function(self) -> None:
         equation: dict[VARIABLES, float] = {}
@@ -173,11 +148,7 @@
     def sort_dummied_encoded_solution(self, dummies_solution: dict) -> dict:
         keyorder = [
             v
-<<<<<<< HEAD
             for _, dummies in self.dummy_variables.items()
-=======
-            for _, dummies in self.dummy_coefficients.items()
->>>>>>> 51b25999
             for v in dummies
         ]
         solution_by_keyorder: dict = {
