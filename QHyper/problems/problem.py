from abc import ABC

<<<<<<< HEAD
import dimod

from QHyper.hyperparameter_gen.parser import Polynomial, dict_to_list
=======
from QHyper.hyperparameter_gen.parser import Expression
>>>>>>> 8b6c0537


class Problem(ABC):
    """Interface for different combinatorial optimization problems
    
    Objective function and constrians are the main components and should be written in the SymPy syntax.
    Depending on the selcted solver, these parts can be used separately or, e.g., as a Quadratic Unconstrained
    Binary Optimization (QUBO) formularion.
    
    If the QUBO is provided, it should be passed to the objective_function and the constraints should be empty.

    Attributes
    ----------
    objective_function 
        objective function in SymPy syntax
    constraints : list[str]
        list of constraints in SymPy syntax
    variables : int
        number of variables in the problem
    name: str
        helps to differentiate various problems (default "")
    """
<<<<<<< HEAD
    objective_function: Polynomial
    constraints: dict[Polynomial]
    wires: int
    variables: list
    #todo : list[str]  # todo when you have that, you don't need wires --> (len(variables))

    def to_cqm(self):
        binary_polynomial = dimod.BinaryPolynomial(self.objective_function.as_dict(), dimod.BINARY)
        cqm = dimod.make_quadratic_cqm(binary_polynomial)

        for sense, constraints in self.constraints.items():
            for constraint in constraints:
                constraint = constraint.as_dict()
                constraint = dict_to_list(constraint)  # todo check what is wrong with adding dicts
                cqm.add_constraint(constraint, sense)

        return cqm

    def to_qubo(self, method="dimod"):  # method = cem
        cqm = self.to_cqm()
        bqm, invert = dimod.cqm_to_bqm(cqm, lagrange_multiplier=10)
        return bqm.to_qubo()  # (qubo, offset)
=======
    objective_function: Expression
    constraints: list[Expression]
    variables: list
>>>>>>> 8b6c0537

    def get_score(self, result: str) -> float | None:
        """Returns score of the outcome provided as a binary string

        Necessary only for hyperoptimizers. Not needed for minimizing functions with constant weights.
        
        Parameters
        ----------
        result : str
            outcome as a string of zeros and ones

        Returns
        -------
        float | None
            Returns float if outcome is correct and meets all criteria, otherwise returns None
        """
        raise Exception("Unimplemented")
    
    def __repr__(self) -> str:
        if self.name == "":
            return super().__repr__()
        return f"{self.__class__.__name__}_{self.name}"<|MERGE_RESOLUTION|>--- conflicted
+++ resolved
@@ -1,26 +1,20 @@
 from abc import ABC
 
-<<<<<<< HEAD
-import dimod
-
-from QHyper.hyperparameter_gen.parser import Polynomial, dict_to_list
-=======
 from QHyper.hyperparameter_gen.parser import Expression
->>>>>>> 8b6c0537
 
 
 class Problem(ABC):
     """Interface for different combinatorial optimization problems
-    
+
     Objective function and constrians are the main components and should be written in the SymPy syntax.
     Depending on the selcted solver, these parts can be used separately or, e.g., as a Quadratic Unconstrained
     Binary Optimization (QUBO) formularion.
-    
+
     If the QUBO is provided, it should be passed to the objective_function and the constraints should be empty.
 
     Attributes
     ----------
-    objective_function 
+    objective_function
         objective function in SymPy syntax
     constraints : list[str]
         list of constraints in SymPy syntax
@@ -29,40 +23,15 @@
     name: str
         helps to differentiate various problems (default "")
     """
-<<<<<<< HEAD
-    objective_function: Polynomial
-    constraints: dict[Polynomial]
-    wires: int
-    variables: list
-    #todo : list[str]  # todo when you have that, you don't need wires --> (len(variables))
-
-    def to_cqm(self):
-        binary_polynomial = dimod.BinaryPolynomial(self.objective_function.as_dict(), dimod.BINARY)
-        cqm = dimod.make_quadratic_cqm(binary_polynomial)
-
-        for sense, constraints in self.constraints.items():
-            for constraint in constraints:
-                constraint = constraint.as_dict()
-                constraint = dict_to_list(constraint)  # todo check what is wrong with adding dicts
-                cqm.add_constraint(constraint, sense)
-
-        return cqm
-
-    def to_qubo(self, method="dimod"):  # method = cem
-        cqm = self.to_cqm()
-        bqm, invert = dimod.cqm_to_bqm(cqm, lagrange_multiplier=10)
-        return bqm.to_qubo()  # (qubo, offset)
-=======
     objective_function: Expression
     constraints: list[Expression]
     variables: list
->>>>>>> 8b6c0537
 
     def get_score(self, result: str) -> float | None:
         """Returns score of the outcome provided as a binary string
 
         Necessary only for hyperoptimizers. Not needed for minimizing functions with constant weights.
-        
+
         Parameters
         ----------
         result : str
@@ -74,7 +43,7 @@
             Returns float if outcome is correct and meets all criteria, otherwise returns None
         """
         raise Exception("Unimplemented")
-    
+
     def __repr__(self) -> str:
         if self.name == "":
             return super().__repr__()
